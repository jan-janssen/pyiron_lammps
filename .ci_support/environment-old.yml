--- conflicted
+++ resolved
@@ -2,11 +2,7 @@
 - conda-forge
 dependencies:
 - ase =3.22.1
-<<<<<<< HEAD
 - atomistics =0.1.10
-=======
-- atomistics =0.1.21
->>>>>>> e75e2f89
 - lammps =2022.06.23
 - numpy =1.26.0
 - openmpi
