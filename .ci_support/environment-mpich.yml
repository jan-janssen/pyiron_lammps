channels:
- conda-forge
dependencies:
- ase =3.22.1
- atomistics =0.0.5
- lammps =2023.03.28
- mpich
- numpy =1.23.5
<<<<<<< HEAD
- pandas =2.0.2
- pympipool =0.7.0
- pylammpsmpi =0.2.1
- scipy =1.11.1
- spglib =2.0.2
=======
- pandas =2.1.0
- pympipool =0.6.2
- pylammpsmpi =0.2.2
>>>>>>> c5828eaf
- sqsgenerator =0.2
- structuretoolkit =0.0.11<|MERGE_RESOLUTION|>--- conflicted
+++ resolved
@@ -6,16 +6,8 @@
 - lammps =2023.03.28
 - mpich
 - numpy =1.23.5
-<<<<<<< HEAD
-- pandas =2.0.2
+- pandas =2.1.0
 - pympipool =0.7.0
-- pylammpsmpi =0.2.1
-- scipy =1.11.1
-- spglib =2.0.2
-=======
-- pandas =2.1.0
-- pympipool =0.6.2
-- pylammpsmpi =0.2.2
->>>>>>> c5828eaf
+- pylammpsmpi =0.2.3
 - sqsgenerator =0.2
 - structuretoolkit =0.0.11