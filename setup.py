--- conflicted
+++ resolved
@@ -35,11 +35,6 @@
         'pandas==2.0.3',
         'pylammpsmpi==0.2.2',
         'pympipool==0.6.2',
-<<<<<<< HEAD
-=======
-        'scipy==1.11.1',
-        'spglib==2.0.2',
->>>>>>> fc2c281b
     ],
     cmdclass=versioneer.get_cmdclass(),
 )